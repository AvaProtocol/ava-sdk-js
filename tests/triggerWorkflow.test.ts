import { describe, beforeAll, test, expect } from "@jest/globals";
<<<<<<< HEAD
import Client, {
  TriggerFactory,
  TriggerTypes,
  WorkflowStatuses,
  ExecutionStatus,
} from "../dist";
=======
import Client, { TriggerFactory, TriggerType, WorkflowStatus } from "../dist";
>>>>>>> c0b75d60
import dotenv from "dotenv";
import path from "path";
import _ from "lodash";
import {
  getAddress,
  generateSignature,
  requireEnvVar,
  queueForRemoval,
  removeCreatedWorkflows,
  cleanupWorkflows,
  getBlockNumber,
} from "./utils";
import { EXPIRED_AT, FACTORY_ADDRESS, WorkflowTemplate } from "./templates";

// Update the dotenv configuration
dotenv.config({ path: path.resolve(__dirname, "..", ".env.test") });

// Get environment variables with type safety
const { TEST_PRIVATE_KEY, ENDPOINT } = {
  TEST_PRIVATE_KEY: requireEnvVar("TEST_PRIVATE_KEY"),
  ENDPOINT: requireEnvVar("ENDPOINT"),
} as const;

// Map of created workflows tracking of those that need to be cleaned up after the test
const createdWorkflows: Map<string, boolean> = new Map();

describe("triggerWorkflow Tests", () => {
  let ownerAddress: string;
  let client: Client;

  beforeAll(async () => {
    ownerAddress = await getAddress(TEST_PRIVATE_KEY);
    console.log("Client endpoint:", ENDPOINT, "\nOwner address:", ownerAddress);

    // Initialize the client with test credentials
    client = new Client({
      endpoint: ENDPOINT,
      factoryAddress: FACTORY_ADDRESS,
    });

    const signature = await generateSignature(TEST_PRIVATE_KEY, EXPIRED_AT);
    const res = await client.authWithSignature(
      ownerAddress,
      signature,
      EXPIRED_AT
    );
    client.setAuthKey(res.authKey);
  });

  afterAll(async () => await removeCreatedWorkflows(client, createdWorkflows));

  test("trigger for block type should succeed", async () => {
    const interval = 5;
    const wallet = await client.getWallet({ salt: "0" });
    const blockNumber = await getBlockNumber();

    const trigger = TriggerFactory.create({
      name: "blockTrigger",
      type: TriggerType.Block,
      data: { interval },
    });

    const workflowId = await client.submitWorkflow(
      client.createWorkflow({
        ...WorkflowTemplate,
        trigger,
        smartWalletAddress: wallet.address,
      })
    );
    queueForRemoval(createdWorkflows, workflowId);

    const executions = await client.getExecutions([workflowId]);

    // The list should be empty because the workflow has not been executed yet
    expect(Array.isArray(executions.result)).toBe(true);
    expect(executions.result.length).toEqual(0);

    // Manually trigger the workflow with block number + 5
    const result = await client.triggerWorkflow({
      id: workflowId,
      data: {
        type: TriggerType.Block,
        blockNumber: blockNumber + interval, // block interval in the workflow template
      },
      isBlocking: true,
    });

    // The list should now contain one execution
    const executions2 = await client.getExecutions([workflowId]);

    // Verify that the execution is successfully triggered at block number + 5
    expect(Array.isArray(executions2.result)).toBe(true);
    expect(executions2.result.length).toEqual(1);
    expect(executions2.result[0].success).toEqual(true);
    expect(executions2.result[0].triggerMetadata?.blockNumber).toEqual(
      blockNumber + interval
    );
    expect(executions2.result[0].triggerMetadata?.type).toEqual(
      TriggerType.Block
    );

    const workflow = await client.getWorkflow(workflowId);

    expect(workflow.status).toEqual(WorkflowStatus.Completed);
    expect(workflow.totalExecution).toEqual(1);
  });

  test("trigger for cron type should succeed", async () => {
    const wallet = await client.getWallet({ salt: "0" });
    await cleanupWorkflows(client, wallet.address);
    const epoch = Math.floor(Date.now() / 1000);

    // Create a cron trigger with a schedule of every minute
    const trigger = TriggerFactory.create({
      name: "cronTrigger",
      type: TriggerType.Cron,
      data: { scheduleList: ["* * * * *"] },
    });

    const workflowId = await client.submitWorkflow(
      client.createWorkflow({
        ...WorkflowTemplate,
        trigger,
        smartWalletAddress: wallet.address,
      })
    );
    queueForRemoval(createdWorkflows, workflowId);

    const executions = await client.getExecutions([workflowId]);

    // The list should be empty because the workflow has not been executed yet
    expect(Array.isArray(executions.result)).toBe(true);
    expect(executions.result.length).toEqual(0);

    const result = await client.triggerWorkflow({
      id: workflowId,
      data: {
        type: TriggerType.Cron,
        epoch: epoch + 60, // set epoch to 1 minute later
      },
      isBlocking: true,
    });

    // The list should now contain one execution, the id from manual trigger should matched
    const executions2 = await client.getExecutions([workflowId]);
    expect(executions2.result[0].id).toEqual(result.executionId);
    expect(Array.isArray(executions2.result)).toBe(true);
    expect(executions2.result.length).toEqual(1);
    expect(executions2.result[0].triggerMetadata?.type).toEqual(
      TriggerType.Cron
    );
    expect(executions2.result[0].triggerMetadata?.epoch).toEqual(epoch + 60);

    const workflow = await client.getWorkflow(workflowId);
    expect(workflow.totalExecution).toEqual(1);
    expect(workflow.status).toEqual(WorkflowStatus.Completed);
  });

  test("trigger for fixed time type should succeed", async () => {
    const wallet = await client.getWallet({ salt: "0" });
    const epoch = Math.floor(Date.now() / 1000);

    const trigger = TriggerFactory.create({
      name: "fixedTimeTrigger",
      type: TriggerType.FixedTime,
      data: { epochsList: [epoch + 60, epoch + 120, epoch + 180] }, // one per minute for the next 3 minutes
    });

    // TODO: the maxExecution is 1, but epochsList has 3 epochs;
    // Should we change the maxExecution to 3?
    // Add a test: what happens if the maxExecution is less than the epochsList length?
    const workflowId = await client.submitWorkflow(
      client.createWorkflow({
        ...WorkflowTemplate,
        trigger,
        smartWalletAddress: wallet.address,
      })
    );
    queueForRemoval(createdWorkflows, workflowId);

    // The list should be empty because the workflow has not been executed yet
    const executions = await client.getExecutions([workflowId]);
    expect(Array.isArray(executions.result)).toBe(true);
    expect(executions.result.length).toEqual(0);

    // Manually trigger the workflow
    const result = await client.triggerWorkflow({
      id: workflowId,
      data: {
        type: TriggerType.FixedTime,
        epoch: epoch + 300, // 5 minutes later
      },
      isBlocking: true,
    });

    // The list should now contain one execution
    const executions2 = await client.getExecutions([workflowId]);
    expect(Array.isArray(executions2.result)).toBe(true);
    expect(executions2.result.length).toEqual(1);

    const workflow = await client.getWorkflow(workflowId);
    expect(workflow.status).toEqual(WorkflowStatus.Completed);
    expect(workflow.totalExecution).toEqual(1);
    expect(executions2.result[0].triggerMetadata?.epoch).toEqual(epoch + 300);
    expect(executions2.result[0].triggerMetadata?.type).toEqual(
      TriggerType.FixedTime
    );
  });

  test("trigger for event type should succeed", async () => {
    const wallet = await client.getWallet({ salt: "0" });
    const blockNumber = await getBlockNumber();

    const trigger = TriggerFactory.create({
      name: "eventTrigger",
      type: TriggerType.Event,
      data: {
        expression: `trigger1.data.topics[0] == "0xddf252ad1be2c89b69c2b068fc378daa952ba7f163c4a11628f55a4df523b3ef" && trigger1.data.topics[2] == "${wallet.address.toLowerCase()}"`,
      },
    });

    const workflowId = await client.submitWorkflow(
      client.createWorkflow({
        ...WorkflowTemplate,
        trigger,
        smartWalletAddress: wallet.address,
      })
    );
    queueForRemoval(createdWorkflows, workflowId);

    // The list should be empty because the workflow has not been executed yet
    const executions = await client.getExecutions([workflowId]);
    expect(Array.isArray(executions.result)).toBe(true);
    expect(executions.result.length).toEqual(0);

    // Manually trigger the workflow
    const result = await client.triggerWorkflow({
      id: workflowId,
      data: {
        type: TriggerType.Event,
        blockNumber: blockNumber + 5,
        logIndex: 0,
        txHash: "0x1234567890",
      },
      isBlocking: true,
    });

    // The list should now contain one execution
    const executions2 = await client.getExecutions([workflowId]);
    expect(Array.isArray(executions2.result)).toBe(true);
    expect(executions2.result.length).toEqual(1);

    const workflow = await client.getWorkflow(workflowId);
    expect(workflow.status).toEqual(WorkflowStatus.Completed);
    expect(workflow.totalExecution).toEqual(1);
    expect(executions2.result[0].triggerMetadata?.blockNumber).toEqual(
      blockNumber + 5
    );
    expect(executions2.result[0].triggerMetadata?.txHash).toEqual(
      "0x1234567890"
    );
    expect(executions2.result[0].triggerMetadata?.type).toEqual(
      TriggerType.Event
    );
  });

  test("trigger return correct execution id in blocking mode", async () => {
    const wallet = await client.getWallet({ salt: "0" });
    await cleanupWorkflows(client, wallet.address);
    const epoch = Math.floor(Date.now() / 1000);

    // Create a cron trigger with a schedule of every minute
    const trigger = TriggerFactory.create({
      name: "cronTrigger",
      type: TriggerType.Cron,
      data: { scheduleList: ["* * * * *"] },
    });

    const workflowId = await client.submitWorkflow(
      client.createWorkflow({
        ...WorkflowTemplate,
        trigger,
        smartWalletAddress: wallet.address,
      })
    );
    queueForRemoval(createdWorkflows, workflowId);

    const executions = await client.getExecutions([workflowId]);

    // The list should be empty because the workflow has not been executed yet
    expect(Array.isArray(executions.result)).toBe(true);
    expect(executions.result.length).toEqual(0);

    const result = await client.triggerWorkflow({
      id: workflowId,
      data: {
        type: TriggerType.Cron,
        epoch: epoch + 60, // set epoch to 1 minute later
      },
      isBlocking: true,
    });

    // The list should now contain one execution, the id from manual trigger should matched
    const execution = await client.getExecution(workflowId, result.executionId);
    expect(execution.id).toEqual(result.executionId);
<<<<<<< HEAD
    expect(execution.triggerMetadata.type).toEqual(TriggerTypes.CRON);
    expect(execution.triggerMetadata.epoch).toEqual(epoch + 60);

    const executionStatus = await client.getExecutionStatus(workflowId, result.executionId);
    expect(executionStatus).toEqual(ExecutionStatus.FINISHED);
  });

  test("trigger async return id and pending status", async () => {
    const wallet = await client.getWallet({ salt: "0" });
    await cleanupWorkflows(client, wallet.address);
    const epoch = Math.floor(Date.now() / 1000);

    // Create a cron trigger with a schedule of every minute
    const trigger = TriggerFactory.create({
      name: "cronTrigger",
      type: TriggerTypes.CRON,
      data: { scheduleList: ["* * * * *"] },
    });

    const workflowId = await client.submitWorkflow(
      client.createWorkflow({
        ...WorkflowTemplate,
        trigger,
        smartWalletAddress: wallet.address,
      })
    );
    queueForRemoval(createdWorkflows, workflowId);

    const result = await client.triggerWorkflow({
      id: workflowId,
      data: {
        type: TriggerTypes.CRON,
        epoch: epoch + 60, // set epoch to 1 minute later
      },
      isBlocking: false,
    });

    expect(result.status).toEqual(ExecutionStatus.QUEUED);
    expect(result.executionId).toHaveLength(26);
=======
    expect(execution.triggerMetadata?.type).toEqual(TriggerType.Cron);
    expect(execution.triggerMetadata?.epoch).toEqual(epoch + 60);
>>>>>>> c0b75d60
  });


  test("should throw trigger an non-existent workflow Id", async () => {
    const wallet = await client.getWallet({ salt: "0" });
    const blockNumber = await getBlockNumber();

    await expect(
      client.triggerWorkflow({
        id: "non-existent-workflow-id",
        data: {
          type: TriggerType.Block,
          blockNumber: blockNumber + 5,
        },
        isBlocking: true,
      })
    ).rejects.toThrowError(/INVALID_ARGUMENT/i);
  });
});<|MERGE_RESOLUTION|>--- conflicted
+++ resolved
@@ -1,14 +1,10 @@
 import { describe, beforeAll, test, expect } from "@jest/globals";
-<<<<<<< HEAD
 import Client, {
   TriggerFactory,
   TriggerTypes,
   WorkflowStatuses,
   ExecutionStatus,
 } from "../dist";
-=======
-import Client, { TriggerFactory, TriggerType, WorkflowStatus } from "../dist";
->>>>>>> c0b75d60
 import dotenv from "dotenv";
 import path from "path";
 import _ from "lodash";
@@ -314,7 +310,6 @@
     // The list should now contain one execution, the id from manual trigger should matched
     const execution = await client.getExecution(workflowId, result.executionId);
     expect(execution.id).toEqual(result.executionId);
-<<<<<<< HEAD
     expect(execution.triggerMetadata.type).toEqual(TriggerTypes.CRON);
     expect(execution.triggerMetadata.epoch).toEqual(epoch + 60);
 
@@ -354,10 +349,6 @@
 
     expect(result.status).toEqual(ExecutionStatus.QUEUED);
     expect(result.executionId).toHaveLength(26);
-=======
-    expect(execution.triggerMetadata?.type).toEqual(TriggerType.Cron);
-    expect(execution.triggerMetadata?.epoch).toEqual(epoch + 60);
->>>>>>> c0b75d60
   });
 
 
