--- conflicted
+++ resolved
@@ -19,48 +19,6 @@
       AVS_BUILD_VERSION: update-sdk
 
     steps:
-<<<<<<< HEAD
-    - name: Checkout repository
-      uses: actions/checkout@v4
- 
-    - name: Bring up docker compose
-      run: |
-
-        docker compose up -d
-        
-    - name: Debug environment variables
-      run: |
-        echo "TOKEN_CONTRACT: $TOKEN_CONTRACT"
-        echo "ORACLE_CONTRACT: $ORACLE_CONTRACT"
-        echo "ENDPOINT: $ENDPOINT"
- 
-    - name: Use Node.js
-      uses: actions/setup-node@v4
-      with:
-        node-version: '18.x'
-        cache: 'npm'
-
-    - name: Install dependencies
-      run: npm ci
-
-    - name: ensure the aggregator and env is ready
-      run: |
-        until curl --output /dev/null --silent --fail http://localhost:1323/up; do
-          printf '.'
-          sleep 5
-        done
-
-    - name: Build typescript
-      run: |
-        npm run 
-        npm run build
-
-    - name: Run tests againts local AVS
-      run: |
-        export TEST_API_KEY="$(docker compose exec aggregator /ava create-api-key --role=admin --subject=apikey)"
-        export ENDPOINT="localhost:2206"
-        npm test 
-=======
       - name: Checkout repository
         uses: actions/checkout@v4
 
@@ -95,5 +53,5 @@
         run: |
           export TEST_API_KEY="$(docker compose exec aggregator /ava create-api-key --role=admin --subject=apikey)"
           export ENDPOINT="localhost:2206"
-          yarn test
->>>>>>> 34fc2e2e
+          yarn run build
+          yarn test